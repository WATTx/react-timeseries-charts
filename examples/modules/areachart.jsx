/**
 *  Copyright (c) 2015, The Regents of the University of California,
 *  through Lawrence Berkeley National Laboratory (subject to receipt
 *  of any required approvals from the U.S. Dept. of Energy).
 *  All rights reserved.
 *
 *  This source code is licensed under the BSD-style license found in the
 *  LICENSE file in the root directory of this source tree.
 */

/* eslint max-len:0 */

import React from "react";
import _ from "underscore";
import Markdown from "react-markdown";
import Highlighter from "./highlighter";

// Pond
import {TimeSeries} from "@esnet/pond";

// Imports from the charts library
import Legend from "../../src/legend";
import ChartContainer from "../../src/chartcontainer";
import ChartRow from "../../src/chartrow";
import Charts from "../../src/charts";
import YAxis from "../../src/yaxis";
import AreaChart from "../../src/areachart";
import Resizable from "../../src/resizable";

// Docs text
import exampleText from "raw!../../docs/areachart.md";

// Data
const rawTrafficData = require("../data/link-traffic.json");

const trafficBNLtoNEWYSeries = new TimeSeries({
    name: `BNL to NEWY`,
    columns: ["time", "in"],
    points: _.map(rawTrafficData.traffic["BNL--NEWY"], p => [p[0] * 1000, p[1]])
});

const trafficNEWYtoBNLSeries = new TimeSeries({
    name: `NEWY to BNL`,
    columns: ["time", "out"],
    points: _.map(rawTrafficData.traffic["NEWY--BNL"], p => [p[0] * 1000, p[1]])
});

const traffic = TimeSeries.merge(
    {name: "traffic"},
    [trafficBNLtoNEWYSeries, trafficNEWYtoBNLSeries]
);

export default React.createClass({

    mixins: [Highlighter],

    getInitialState() {
        return {
            markdown: exampleText,
            tracker: null,
            timerange: traffic.range()
        };
    },

    handleTrackerChanged(t) {
        this.setState({tracker: t});
    },

    handleTimeRangeChange(timerange) {
        this.setState({timerange});
    },

    render() {
        const dateStyle = {
            fontSize: 12,
            color: "#AAA",
            borderWidth: "1",
            borderColor: "#F4F4F4"
        };

        const max = _.max([
            trafficBNLtoNEWYSeries.max("in"),
            trafficNEWYtoBNLSeries.max("out")
        ]);

        const axistype = "linear";
        const tracker = this.state.tracker ? `${this.state.tracker}` : "";

        return (
            <div>
                <div className="row">
                    <div className="col-md-12">
                        <h3>AreaChart</h3>
                    </div>
                </div>

                <div className="row">
                    <div className="col-md-4">
                        <Legend type="swatch" categories={[
                            {key: "in", label: "Into Site", style: {backgroundColor: "#448FDD"}},
                            {key: "out", label: "Out of site", style: {backgroundColor: "#FD8D0D"}}
                        ]} />
                    </div>
                    <div className="col-md-8">
                        <span style={dateStyle}>{tracker}</span>
                    </div>
                </div>

                <hr />

                <div className="row">
                    <div className="col-md-12">
                        <Resizable>

<<<<<<< HEAD
                            <ChartContainer timeRange={this.state.timerange}
                                            trackerPosition={this.state.tracker}
                                            onTrackerChanged={this.handleTrackerChanged}
                                            enablePanZoom={true}
                                            maxTime={trafficBNLtoNEWYSeries.range().end()}
                                            minTime={trafficBNLtoNEWYSeries.range().begin()}
                                            minDuration={1000 * 60 * 60}
                                            onTimeRangeChanged={this.handleTimeRangeChange}
                                            padding="0"
                                            transition={300}>
=======
                            <ChartContainer
                                timeRange={this.state.timerange}
                                trackerPosition={this.state.tracker}
                                onTrackerChanged={this.handleTrackerChanged}
                                enablePanZoom={true}
                                maxTime={traffic.range().end()}
                                minTime={traffic.range().begin()}
                                minDuration={1000 * 60 * 60}
                                onTimeRangeChanged={this.handleTimeRangeChange} >
>>>>>>> ae22cd64
                                <ChartRow height="150" debug={false}>
                                    <Charts>
                                        <AreaChart
                                            axis="traffic"
                                            series={traffic}
                                            columns={{up: ["in"], down: ["out"]}} />
                                    </Charts>
                                    <YAxis id="traffic" label="Traffic (bps)" labelOffset={0} min={-max} max={max} absolute={true} width="60" type={axistype}/>
                                </ChartRow>
                            </ChartContainer>

                        </Resizable>
                    </div>
                </div>

                <hr />

                <div className="row">
                    <div className="col-md-12">
                        <Markdown source={this.state.markdown}/>
                    </div>
                </div>

            </div>
        );
    }
});<|MERGE_RESOLUTION|>--- conflicted
+++ resolved
@@ -112,18 +112,6 @@
                     <div className="col-md-12">
                         <Resizable>
 
-<<<<<<< HEAD
-                            <ChartContainer timeRange={this.state.timerange}
-                                            trackerPosition={this.state.tracker}
-                                            onTrackerChanged={this.handleTrackerChanged}
-                                            enablePanZoom={true}
-                                            maxTime={trafficBNLtoNEWYSeries.range().end()}
-                                            minTime={trafficBNLtoNEWYSeries.range().begin()}
-                                            minDuration={1000 * 60 * 60}
-                                            onTimeRangeChanged={this.handleTimeRangeChange}
-                                            padding="0"
-                                            transition={300}>
-=======
                             <ChartContainer
                                 timeRange={this.state.timerange}
                                 trackerPosition={this.state.tracker}
@@ -133,7 +121,6 @@
                                 minTime={traffic.range().begin()}
                                 minDuration={1000 * 60 * 60}
                                 onTimeRangeChanged={this.handleTimeRangeChange} >
->>>>>>> ae22cd64
                                 <ChartRow height="150" debug={false}>
                                     <Charts>
                                         <AreaChart
