/** @jsx React.DOM */

"use strict";

var React = require("react");
var d3 = require("d3");
var _ = require("underscore");

require("./areachart.css");

function scaleAsString(scale) {
    return scale.domain().toString() + "-" + scale.range().toString();
}

/**
 * Extract minor secondary options from this.props as a single object to enable
 * simple, efficient change detection and passing to render method.
 * This serves as a whitelist of supported options.
 * Default handling happens later  to minimize overhead during change detection. 
 */
function getOptions(props) {
    // We use _.pick here so that keys not present in props will not be present in options
    return _.pick(props, 'interpolation' /* , ... */ );
}

var AreaChart = React.createClass({

    renderAreaChart: function(data, timeScale, yScale, classed, options) {
        if (!data[0]) {
            return null;
        }

        d3.select(this.getDOMNode()).selectAll("*").remove();

        var up = data[0].map(function(d) {
            return {"values": d.map(function(dd) {
                return { "date": dd.time, "value": dd.value};
            })};
        });

        var down = data[1].map(function(d) {
            return {"values": d.map(function(dd) {
                return { "date": dd.time, "value": dd.value};
            })};
        });

        //
        // D3 area generator. If a data element is d = [time, val]
        // then we want the date (x) to be d[0] and y to be d[1].
        // y0 here is the base, y1 is the top of the graph, and x is x.
        //

        var interpolation = (options && _.has(options, "interpolation")) ? options.interpolation : "step-after";

        var upArea = d3.svg.area()
            .x(function(d)  { return timeScale(d.date); })
            .y0(function(d) { return yScale(d.y0); })
            .y1(function(d) { return yScale(d.y0 + d.value); })
            .interpolate(interpolation);

        var downArea = d3.svg.area()
            .x(function(d)  { return timeScale(d.date); })
            .y0(function(d) { return yScale(d.y0); })
            .y1(function(d) { return yScale(d.y0 - d.value); })
            .interpolate(interpolation);

        //
        // Our D3 stack. When this is evoked with data (an array of layers) it builds up
        // the stack of graphs on top of each other (i.e propogates a baseline y position
        // up through the stack).
        //

        var stackUp = d3.layout.stack()
            .values(function(d) { return d.values; })
            .x(function(d) { return d.date; })
            .y(function(d) { return d.value; });

        var stackDown = d3.layout.stack()
            .values(function(d) { return d.values; })
            .x(function(d) { return d.date; })
            .y(function(d) { return -d.value; });

        //
        // Stack up and down charts
        //

        stackUp(up);
        if (down.length) {
            stackDown(down);
        }

        //
        // Stacked area drawing up
        //

        //Make a group 'areachart-up-group' for each stacked area
        var upChart = d3.select(this.getDOMNode()).selectAll(".areachart-up-group")
            .data(up)
          .enter().append("g")
            .attr("id", function() {
                return _.uniqueId("areachart-up-");})
            .attr("class", "areachart-up-group");

        // Append the area chart path onto the areachart-up-group group
        upChart.append("path")
            .attr("d", function(d) {
                return upArea(d.values);
            })
            .attr("class", function(d, i) {
                return "areachart-area-up stack-"+(i+1);
            })
            .attr("clip-path",this.props.clipPathURL);

        //
        // Stacked area drawing down
        //

        //Make a group 'areachart-down-group' for each stacked area
        var downChart = d3.select(this.getDOMNode()).selectAll(".areachart-down-group")
            .data(down)
          .enter().append("g")
            .attr("id", function() {
                return _.uniqueId("areachart-down-");})
            .attr("class", "areachart-down-group");

        // Append the area chart path onto the areachart-down-group group
        downChart.append("path")
            .attr("d", function(d) {
                return downArea(d.values);
            })
            .attr("class", function(d, i) {
                return "areachart-area-down stack-"+(i+1);
            })
            .attr("clip-path",this.props.clipPathURL);

    },



    componentDidMount: function() {
        this.renderAreaChart(this.props.data, this.props.timeScale, this.props.yScale, this.props.classed,
            getOptions(this.props));
    },

    componentWillReceiveProps: function(nextProps) {
        var data = nextProps.data;
        var timeScale = nextProps.timeScale;
        var yScale = nextProps.yScale;
<<<<<<< HEAD
        var classed = this.props.classed;
        var options = getOptions(nextProps);
=======
        var classed = nextProps.classed;
        var options = this.props.options;
>>>>>>> 87cf5675
        if (this.props.data !== data ||
            scaleAsString(this.props.timeScale) !== scaleAsString(timeScale) ||
            scaleAsString(this.props.yScale) !== scaleAsString(yScale) ||
            !_.isEqual(getOptions(this.props),options)
            ) {
                this.renderAreaChart(data, timeScale, yScale, classed, options);
        }
    },

    shouldComponentUpdate: function() {
        return false;
    },

    //TODO: props.attr should be required
    render: function() {
        return (
            <g></g>
        );
    }
});

module.exports = AreaChart;<|MERGE_RESOLUTION|>--- conflicted
+++ resolved
@@ -146,13 +146,8 @@
         var data = nextProps.data;
         var timeScale = nextProps.timeScale;
         var yScale = nextProps.yScale;
-<<<<<<< HEAD
-        var classed = this.props.classed;
+        var classed = nextProps.classed;
         var options = getOptions(nextProps);
-=======
-        var classed = nextProps.classed;
-        var options = this.props.options;
->>>>>>> 87cf5675
         if (this.props.data !== data ||
             scaleAsString(this.props.timeScale) !== scaleAsString(timeScale) ||
             scaleAsString(this.props.yScale) !== scaleAsString(yScale) ||
