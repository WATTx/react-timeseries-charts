--- conflicted
+++ resolved
@@ -349,12 +349,9 @@
         var yScale = nextProps.yScale;
         var isPanning = nextProps.isPanning;
         var interpolation = nextProps.interpolation;
-<<<<<<< HEAD
         var highlight = nextProps.highlight;
         var selection = nextProps.selection;
-=======
         var columns = nextProps.columns;
->>>>>>> 5501dc0e
 
         // What changed?
         var widthChanged = this.props.width !== width;
@@ -362,12 +359,9 @@
         var yAxisScaleChanged = this.props.yScale != yScale;
         var isPanningChanged = this.props.isPanning !== isPanning;
         var interpolationChanged = this.props.interpolation !== interpolation;
-<<<<<<< HEAD
         var highlightChanged = this.props.highlight !== highlight;
         var selectionChanged = this.props.selection !== selection;
-=======
         var columnsChanged = this.props.columns !== columns;
->>>>>>> 5501dc0e
 
         var seriesChanged = false;
         if (oldSeries.length !== newSeries.length) {
@@ -376,11 +370,7 @@
             seriesChanged = !_pondjs.TimeSeries.is(oldSeries, newSeries);
         }
 
-<<<<<<< HEAD
-        return widthChanged || seriesChanged || timeScaleChanged || isPanningChanged || yAxisScaleChanged || interpolationChanged || highlightChanged || selectionChanged;
-=======
-        return widthChanged || seriesChanged || timeScaleChanged || isPanningChanged || yAxisScaleChanged || interpolationChanged || columnsChanged;
->>>>>>> 5501dc0e
+        return widthChanged || seriesChanged || timeScaleChanged || isPanningChanged || yAxisScaleChanged || interpolationChanged || highlightChanged || selectionChanged || columnsChanged;
     },
     render: function render() {
         return _react2.default.createElement(
