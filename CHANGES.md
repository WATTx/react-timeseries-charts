# Changelog

## v0.14.0
<<<<<<< HEAD

> March 2, 2018

* Exposes hover x,y events in ChartContainer handleMouseMove [#199]
* Added a control for TimeAxis tick count [#220]
* Control minimum BarChart height [#218]
* Fixed LineChart example text [#215]
* Baseline has better control over label vertical positioning [#216]
* Legend horizontal layout now wraps automatically [#202]
* Legend can now be laid out in a column (see weather example)
* Legend items can specify the symbol type
* ScatterChart now ignores null points [#197]
* YAxis tick count improvements [#175]
* Emit warning when using a log scale with min set to 0 [#45]
=======
> March 2, 2018
 * Add MultiBrush component and update traffic example to implement the same [@barbaragomes](https://github.com/barbaragomes) in [#224](https://github.com/esnet/react-timeseries-charts/pull/224)
 * Add prop to control position of labels in the Baseline component 
 * Add chart legend functionality to stack legend items as well as specify legend item symbol type per item
 * Add a crosshairs custom chart to the currency demo
 * Ability to ignore null points in ScatterChart (#226)

>>>>>>> b79cf52f

## v0.13.1

> January 29, 2018

* Support for React 16
* Ability to hide and show charts, rows and axes with a single flag
* Ability to supply format function to y-axis scales ([@ethanroday](https://github.com/ethanroday) in [#211](https://github.com/esnet/react-timeseries-charts/pull/212))

## v0.12.6

> July 14, 2017

* Improves formatting option to the time axis, it can either be a d3 time format string or a callback function (#86, #164)
* Cleanup of formatting code, and mirror change into the TimeTracker code so that it works the same. (#164).
* Fixes the undefined time that would sometimes be seen above the tracker info box (#147)
* Fixes issue where the format specified on the ChartContainer would become stale (#140)
* Fixes problem when the brush would get stuck if fully expanded (#141)
* Adds ability to control the tick size (#150)
* Docs provide link to source code for examples (#133)

## v0.12.5

> Jun 15, 2017

* Fixes React propType warnings by using prop-types package ([@aruntk](https://github.com/aruntka) in [#152](https://github.com/esnet/react-timeseries-charts/pull/152))
* Fixes an issue with ScatterChart prop type ([@christian-acuna](https://github.com/christian-acuna) in [#155](https://github.com/esnet/react-timeseries-charts/pull/155))
* Pointer events allowing on ScatterChart ([@samford100](https://github.com/samford100) in [#137](https://github.com/esnet/react-timeseries-charts/pull/137))

## v0.12.3

> Feb 24, 2017

* Fixes issue where the `BoxChart` is not re-rendering on `TimeSeries` change ([#126](https://github.com/esnet/react-timeseries-charts/pull/126)))

## v0.12.1

> Feb 24, 2017

* Fixed default color for BoxChart infoBox

## v0.12.0

> Feb 23, 2017

**Dependency updates:**

* Update to latest version of d3 dependencies (i.e. v1.0 releases)
* Updates peer dependency to Pond 0.8.x. If you use Pond directly, especially events, there are some breaking changes in this version. Of particular note: `new Event()` is likely now `new TimeEvent()`. Static methods are still on the base class `Event`, however.

**Enhancements and API changes**

* `EventMarker`s now support a simple label attached to the marker, in addition to the flag style marker seen in the tracker. This allows some new options for annotations.

![markers](https://cloud.githubusercontent.com/assets/1288813/23275412/4c24c3b0-f9bb-11e6-9ca6-d45a44f7613f.gif)

* Charts no longer need a corresponding axis if you pass in the `yScale` directly (or if the chart doesn't need a y scale at all). This is nice for overlaying errors, or making an `EventChart` without having to create a bogus y-scale.
* Change to `Legend` to clean up that code: props `width` and `height` are now `symbolWidth` and `symbolHeight`, which is clearer about what they do.
* `EventMarker` `infoStyle` (and use within `BarCharts` and `ScatterCharts`) is broken into `infoStyle` (for the infoBox), `stemStyle` and `markerStyle`.
* `LineCharts` or `ScatterChart` of `IndexedEvent`s or `TimeRangeEvent`s plot points in the center of their time range, not the beginning as they did before. This way markers do not have to take this into account.

**Bug fixes:**

* Disable all mouse pan/zoom related event handling when `enablePanZoom=false` ([#121](https://github.com/esnet/react-timeseries-charts/pull/121)) and [#96](https://github.com/esnet/react-timeseries-charts/pull/96)))
* Fixes bug resulting in stale format in `TimeAxis` (Fixes [#128](https://github.com/esnet/react-timeseries-charts/pull/128)))
* Missing propType in `YAxis`

**Website changes:**

* Adds babel-polyfill import to the examples page for IE support (untested) (Fixes [#111](https://github.com/esnet/react-timeseries-charts/pull/111)))
* `BarChart` docs improvements: new simple example and better explanation of `IndexedEvent` requirement in API docs. ([#125](https://github.com/esnet/react-timeseries-charts/pull/125)))

<img width="1090" alt="screen shot 2017-02-23 at 11 24 19 am" src="https://cloud.githubusercontent.com/assets/1288813/23275473/809f3fda-f9bb-11e6-8060-5ade2eb58d20.png">

## v0.11.3

> Feb 6, 2017

* Fixes `infoTimeFormat` prop to work with BarCharts, so you can now format an IndexedEvent (#120)
* Fixes missing curveMonotone curve type (now curveMonotoneX and curveMonotoneY) since the d3 API changed (#114)

## v0.11.1

> Dec 1, 2016

* Fixes bad proptype in TimeRangeMarker (#107)

## v0.11.0

> Nov 30, 2016

**New**

* Adds a BoxChart chart. This is the first chart to enable automatic aggregations. More to come.
* Adds a BoxChart example showing temperature ranges in NYC
* Adds a BoxChart example to the existing cycling example, which shows how to do roll-ups directly on a TimeSeries to produce the summary BoxChart
* Adds an example showing NASA global temperature data

**Enhancements**

* BarChart: Support for negative values ([@jverhoeven](https://github.com/jverhoeven) in [#95](https://github.com/esnet/react-timeseries-charts/pull/95))
* EventChart: Can now set text label position and hover marker width ([@primozs](https://github.com/primozs) in [#104](https://github.com/esnet/react-timeseries-charts/pull/104))
* EventChart: Separate events for hover: onMouseOver and onMouseLeave replace onMouseMove ([@primozs](https://github.com/primozs) in [#104](https://github.com/esnet/react-timeseries-charts/pull/104))
* Brush: Adds a callback for `onTimeRangeSelectComplete` ([@viky293](https://github.com/viky293) in [#91](https://github.com/esnet/react-timeseries-charts/pull/91))

**Bug fixes**

* EventChart: Fixes errors on pan/zoom ([@primozs](https://github.com/primozs) in [#102](https://github.com/esnet/react-timeseries-charts/pull/102))
* Styler now correctly falls back to defaults for LineCharts, BarCharts and ScatterCharts ([@siavelis](https://github.com/siavelis) in [#103](https://github.com/esnet/react-timeseries-charts/pull/103))

**General**

* Removes the HorizontalBarChart, which now lives at react-timeseries-barchart to keep the library better focused
* Overhaul of linting rules. Uses AirBnB, almost. But not all examples are converted yet :(
* More complete use of propTypes
* Better API docs

## v0.10.1

> Sep 15, 2016

* Fix AreaChart default style (#79)

## v0.10.0

> Sep 13, 2016

**General**

* The main theme of this release is styling improvements (#57), and this presents the only significant breaking change. Pretty much all styles have at least changed format. Additionally there's a `styler` object that can simplify defining styles across the API. See the [Styling Guide](https://github.com/esnet/react-timeseries-charts/blob/master/src/website/guides/style.md).
* Overhaul of overlay markers. See the [Marker Guide](https://github.com/esnet/react-timeseries-charts/blob/master/src/website/guides/markers.md).
* Selection and highlighting supported across the API.
* Pond v0.7 is now a peer dependency.
* React 15 and 0.14 are now both supported.
* Support for UTC time axis scales.
* Overhaul of example pages (now build on create-react-app).

**Bugfixes**

* Handle background selection clearing on the EventHandler rather than in the Scatter and BarChart code, so that these charts can be overlaid on top of each other without stealing each other's events.
* Fixes use of array fill for older browsers (#71)
* Fixes bad YAxis animations that sometimes finished in the wrong place (#77)

## v0.9.2

> Jul 6, 2016

* **Bugfix:** Fixes a bug where the LineChart wouldn't render if the
  breakLines prop was set to false (#65)

## v0.9.1

> Jun 29, 2016

* **Bugfix:** Update LineChart when the columns prop changes (#63)

## v0.9.0

> Jun 19, 2016

**New:**

* Adds horizontal bar charts to compare a list of TimeSeries
* Channel display of data using LabelAxis and ValueAxis (see cycling example)

**General:**

* Ability to show grid markers for the time axis. Add the prop `showGrid={true}` to the `<ChartContainer>`.
* Changed event handling to be on top of the whole SVG charts area, rather than per row. This allows you to drag on the timeline or interact across rows. Drag now works if you drag off the SVG area, though it's slow on Chrome for some reason. But at least it doesn't interrupt the drag.
* Better y-scale transitions. Transition time prop should now be specified on the YAxis itself rather than the ChartContainer.
* Uses Pond 0.6.x, now specified as a peer dependency, so bring your own pondjs.

**AreaChart:**

* Now supports full d3 interpolation set
* Now supports outlining of the areas

**LineChart:**

* LineCharts are now implemented with d3 paths
* Supports full interpolation set d3 offers
* Line charts can now display multiple columns as separate paths using the `columns` prop.
* Styling has changed to allow styling of the multiple paths and will accept a full CSS like object so you have complete control over the styling.

**Legends:**

* Expanded styling API lets you customize the swatch, dot or line
* Now supports showing value under the legend label using "value" within the properties
* Legends are now built with SVG rather than CSS applied to an element. This means the style required to make it work has also changed. Specifically, where you might have had `{backgroundColor: "red"}`, and you have a swatch, that would now be `{fill: "red"}` while if you have a line type legend item, that would be `{stroke: "red"}`. This enables complete control, but this breaks existing legends.

**Baselines:**

* Styling for baselines. Use the `style` prop. See the baseline example for what
  this style should look like.

**Trackers and tooltips:**

* The general charts tracker can now show the time, along with value properties under it
* Specialized tooltip display for scatter charts

**Internal:**

* Uses of broken apart d3 4.0 modules.
* Brush is now implemented entirely in React, no more d3-brush
* New component to display a list of (key, value) pairs in SVG is used for the LabelAxis and tooltips now
* React based rendering for AreaChart and ScatterChart now

## v0.8.1

> Feb 10, 2016

* **Bugfix:** Export Brush

## v0.8.0

> Feb 10, 2016

* Adds d3 brush and examples

## v0.7.0

> Jan 13, 2016

* Legend items can be enabled/disabled
* Removes Bootstrap as a dependency. Entire chart row structure is one SVG object now.
* Removed chart container css file, as it isn't needed anymore.
* Added propTypes to ChartContainer.
* Added tracker to ChartContainer rather than ChartRow so that it can be drawn across all rows at the same time.
* Auto-generated docs.
* Fixed some update issues when the width of the chart changed.
* Fixed propTypes for the Table.

## v0.6.0

> Dec 4, 2015

* Ability to have LineCharts break their line at bad values, or simply filter out those points. Fixes #30.
* Ability to display a 'relative' time axis (0:00, 0:15, 0:30, 1hr, 1:15, ...). See screenshot below. Fixed #33.
* Optimized updating of LineCharts (implements shouldComponentUpdate() now). Fixes #34.

## v0.5.1

> Nov 24, 2015

* React 0.14<|MERGE_RESOLUTION|>--- conflicted
+++ resolved
@@ -1,10 +1,12 @@
 # Changelog
 
 ## v0.14.0
-<<<<<<< HEAD
 
 > March 2, 2018
 
+* Add MultiBrush component and update traffic example to implement the same [@barbaragomes](https://github.com/barbaragomes) in [#224](https://github.com/esnet/react-timeseries-charts/pull/224)
+* Add a crosshairs custom chart to the currency demo
+* Ability to ignore null points in ScatterChart [#226]
 * Exposes hover x,y events in ChartContainer handleMouseMove [#199]
 * Added a control for TimeAxis tick count [#220]
 * Control minimum BarChart height [#218]
@@ -16,15 +18,6 @@
 * ScatterChart now ignores null points [#197]
 * YAxis tick count improvements [#175]
 * Emit warning when using a log scale with min set to 0 [#45]
-=======
-> March 2, 2018
- * Add MultiBrush component and update traffic example to implement the same [@barbaragomes](https://github.com/barbaragomes) in [#224](https://github.com/esnet/react-timeseries-charts/pull/224)
- * Add prop to control position of labels in the Baseline component 
- * Add chart legend functionality to stack legend items as well as specify legend item symbol type per item
- * Add a crosshairs custom chart to the currency demo
- * Ability to ignore null points in ScatterChart (#226)
-
->>>>>>> b79cf52f
 
 ## v0.13.1
 
