--- conflicted
+++ resolved
@@ -197,10 +197,7 @@
                onMouseOut={this.handleMouseOut}
                onMouseUp={this.handleMouseUp}>
                 <rect key="handler-hit-rect"
-<<<<<<< HEAD
-=======
                       ref="eventrect"
->>>>>>> ae22cd64
                       style={{opacity: 0.0, cursor}}
                       x={0} y={0}
                       width={this.props.width} height={this.props.height} />
