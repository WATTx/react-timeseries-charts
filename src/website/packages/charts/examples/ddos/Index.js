--- conflicted
+++ resolved
@@ -66,32 +66,20 @@
     { key: "requests", color: "#9467bd", width: 2 }
 ]);
 
-<<<<<<< HEAD
 class ddos extends React.Component {
     state = {
         active: {
             requests: true,
             connections: true
-        }
+        },
+        timerange: requestsSeries.range()
+    };
+
+    handleTimeRangeChange = timerange => {
+        this.setState({ timerange });
     };
 
     renderChart = () => {
-=======
-const ddos = React.createClass({
-    getInitialState() {
-        return {
-            active: {
-                requests: true,
-                connections: true
-            },
-            timerange: requestsSeries.range()
-        };
-    },
-    handleTimeRangeChange(timerange) {
-        this.setState({ timerange });
-    },
-    renderChart() {
->>>>>>> bf5f73dd
         let charts = [];
         let max = 100;
         if (this.state.active.requests) {
