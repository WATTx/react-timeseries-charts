/**
 *  Copyright (c) 2015, The Regents of the University of California,
 *  through Lawrence Berkeley National Laboratory (subject to receipt
 *  of any required approvals from the U.S. Dept. of Energy).
 *  All rights reserved.
 *
 *  This source code is licensed under the BSD-style license found in the
 *  LICENSE file in the root directory of this source tree.
 */

import React from "react";
import _ from "underscore";
import d3Shape from "d3-shape";
import merge from "merge";
import { TimeSeries } from "pondjs";

function scaleAsString(scale) {
    return `${scale.domain()}-${scale.range()}`;
}

const defaultStyle = {
    normal: {stroke: "steelblue", fill: "none", strokeWidth: 1},
    highlighted: {stroke: "#5a98cb", fill: "none", strokeWidth: 1},
    selected: {stroke: "steelblue", fill: "none", strokeWidth: 2},
    muted: {stroke: "steelblue", fill: "none", opacity: 0.4, strokeWidth: 1}
};

/**
 * The `<LineChart>` component is able to display multiple columns of a TimeSeries
 * as separate line charts.
 *
 * The `<LineChart>` should be used within `<ChartContainer>` etc., as this will
 * construct the horizontal and vertical axis, and manage other elements.
 *
 * Here is an example of two `<LineChart>`s overlaid on top of each other, along
 * with a `<BaseLine>`:
 *
 * ```
    <ChartContainer timeRange={timerange} >
        <ChartRow height="200">
            <YAxis id="axis1" label="AUD" min={0.5} max={1.5} width="60" type="linear" format="$,.2f" />
            <Charts>
                <LineChart axis="axis1" series={currencySeries} columns={["aud"]} style={lineStyles} interpolation="curveBasis" />
                <LineChart axis="axis2" series={currencySeries} columns={["euro"]} style={lineStyles} interpolation="curveBasis" />
                <Baseline axis="axis1" value={1.0} label="USD Baseline" position="right" />
            </Charts>
            <YAxis id="axis2" label="Euro" min={0.5} max={1.5} width="80" type="linear" format="$,.2f" />
        </ChartRow>
    </ChartContainer>
 * ```
 */
export default React.createClass({

    displayName: "LineChart",

    getDefaultProps() {
        return {
            columns: ["value"],
            smooth: true,
            interpolation: "curveLinear",
            style: {
                stroke: "steelblue",
                strokeWidth: 1
            },
            breakLine: true
        };
    },

    propTypes: {

        /**
         * What [Pond TimeSeries](http://software.es.net/pond#timeseries) data to visualize
         */
        series: React.PropTypes.instanceOf(TimeSeries).isRequired,

        /**
         * Reference to the axis which provides the vertical scale for drawing.
         * e.g. specifying `axis="trafficRate"` would refer the y-scale of the YAxis
         * with id="trafficRate".
         */
        axis: React.PropTypes.string.isRequired,

        /**
         * Which columns from the series to draw.
         */
        columns: React.PropTypes.array,

        /**
         * The styles to apply to the underlying SVG lines. This is a mapping
         * of column names to objects with style attributes, in the following
         * format:
         *
         * ```
         *  const lineStyles = {
         *      value: {
         *          stroke: "steelblue",
         *          strokeWidth: 1,
         *          strokeDasharray: "4,2"
         *      }
         *  };
         *
         *  <LineChart style={lineStyles} ... />
         *  ```
         */
        style: React.PropTypes.object,

        /**
         * Any of D3's interpolation modes.
         */
        interpolation: React.PropTypes.oneOf([
            "curveBasis",
            "curveBasisOpen",
            "curveBundle",
            "curveCardinal",
            "curveCardinalOpen",
            "curveCatmullRom",
            "curveCatmullRomOpen",
            "curveLinear",
            "curveMonotone",
            "curveNatural",
            "curveRadial",
            "curveStep",
            "curveStepAfter",
            "curveStepBefore"
        ]),

        /**
         * The determines how to handle bad/missing values in the supplied
         * TimeSeries. A missing value can be null or NaN. If breakLine
         * is set to true then the line will be broken on either side of
         * the bad value(s). If breakLine is false (the default) bad values
         * are simply removed and the adjoining points are connected.
         */
        breakLine: React.PropTypes.bool,

        /**
         * The selected item, which will be rendered in the "selected" style.
         * If a line is selected, all other lines will be rendered in the "muted" style.
         *
         * See also `onSelectionChange`
         */
        selected: React.PropTypes.string,
        
        /**
         * A callback that will be called when the selection changes. It will be called
         * with the column corresponding to the line being clicked.
         */
        onSelectionChange: React.PropTypes.func,

        /**
         * The highlighted column, which will be rendered in the "highlighted" style.
         *
         * See also `onHighlightChanged`
         */
        highlighted: React.PropTypes.string,

        /**
         * A callback that will be called when the hovered over line changes.
         * It will be called with the corresponding column.
         */
        onHighlightChanged: React.PropTypes.func
    },

    handleHover(e, column) {
        if (this.props.onHighlightChange) {
            this.props.onHighlightChange(column);
        }
    },

    handleHoverLeave() {
        if (this.props.onHighlightChange) {
            this.props.onHighlightChange(null);
        }
    },

    handleClick(e, column) {
        e.stopPropagation();
        if (this.props.onSelectionChange) {
            this.props.onSelectionChange(column);
        }
    },

    /**
     * Returns the style used for drawing the path
     */
    pathStyle(column) {
        let style;

        const isHighlighted = this.props.highlight && column === this.props.highlight;
        const isSelected = this.props.selection && column === this.props.selection;
        const providedStyle = this.props.style ? this.props.style[column] : {};
        const styleMap = _.isFunction(this.props.style) ? this.props.style(column) : providedStyle;

        if (this.props.selection) {
            if (isSelected) {
                style = merge(true, defaultStyle.selected, styleMap.selected ? styleMap.selected : {});
            } else if (isHighlighted) {
                style = merge(true, defaultStyle.highlighted, styleMap.highlighted ? styleMap.highlighted : {});
            } else {
                style = merge(true, defaultStyle.muted, styleMap.muted ? styleMap.muted : {});
            }
        } else if (isHighlighted) {
            style = merge(true,
                          defaultStyle.highlighted,
                          styleMap.highlighted ? styleMap.highlighted : {});
        } else {
            style = merge(true, defaultStyle.normal, styleMap.normal);
        }

        return style;
    },

    renderPath(data, column, key) {
        const lineFunction = d3Shape.line()
            .curve(d3Shape[this.props.interpolation])
            .x((data) => this.props.timeScale(data.x))
            .y((data) => this.props.yScale(data.y));
        const path = lineFunction(data);
        const hitStyle = {
            stroke: "white",
            fill: "none",
            opacity: 0.0,
            strokeWidth: 7,
            cursor: "crosshair"
        };
        return (
            <g key={key}>
                <path
                    d={path}
                    clipPath={this.props.clipPathURL}
                    style={this.pathStyle(column)} />
                <path
                    d={path}
                    clipPath={this.props.clipPathURL}
                    style={hitStyle}
                    onClick={e => this.handleClick(e, column)}
                    onMouseLeave={this.handleHoverLeave}
                    onMouseMove={e => this.handleHover(e, column)} />
            </g>
        );
    },

    renderLines() {
        return _.map(this.props.columns, column => this.renderLine(column));
    },

    renderLine(column) {
        const pathLines = [];
        let count = 1;
        if (this.props.breakLine) {
            // Remove nulls and NaNs from the line by generating a break in the line
            let currentPoints = null;
            for (let d of this.props.series.events()) {
                const timestamp = d.timestamp();
                const value = d.get(column);
                const badPoint = _.isNull(value) || _.isNaN(value) || !_.isFinite(value);
                if (!badPoint) {
                    if (!currentPoints) currentPoints = [];
                    currentPoints.push({x: timestamp, y: value});
                } else {
                    if (currentPoints) {
                        if (currentPoints.length > 1) pathLines.push(this.renderPath(currentPoints, column, count++));
                        currentPoints = null;
                    }
                }
            }
            if (currentPoints && currentPoints.length > 1) {
                pathLines.push(this.renderPath(currentPoints, column, count));
            }
        } else {
            // Ignore nulls and NaNs in the line
            const cleanedPoints = [];
            for (let d of this.props.series.events()) {
                const timestamp = d.timestamp();
                const value = d.get(column);
                const badPoint = _.isNull(value) || _.isNaN(value) || !_.isFinite(value);
                if (!badPoint) {
                    cleanedPoints.push({x: timestamp, y: value});
                }
            }

            pathLines.push(this.renderPath(cleanedPoints, column, count));
        }

        return (
            <g key={column}>
                {pathLines}
            </g>
        );
    },

    shouldComponentUpdate(nextProps) {
        const newSeries = nextProps.series;
        const oldSeries = this.props.series;

        const width = nextProps.width;
        const timeScale = nextProps.timeScale;
        const yScale = nextProps.yScale;
        const isPanning = nextProps.isPanning;
        const interpolation = nextProps.interpolation;
<<<<<<< HEAD
        const highlight = nextProps.highlight;
        const selection = nextProps.selection;
=======
        const columns = nextProps.columns;
>>>>>>> 5501dc0e

        // What changed?
        const widthChanged =
            (this.props.width !== width);
        const timeScaleChanged =
            (scaleAsString(this.props.timeScale) !== scaleAsString(timeScale));
        const yAxisScaleChanged =
            (this.props.yScale != yScale);
        const isPanningChanged =
            (this.props.isPanning !== isPanning);
        const interpolationChanged =
            (this.props.interpolation !== interpolation);
<<<<<<< HEAD
        const highlightChanged =
            (this.props.highlight !== highlight);
        const selectionChanged =
            (this.props.selection !== selection);
=======
        const columnsChanged =
            (this.props.columns !== columns);
>>>>>>> 5501dc0e

        let seriesChanged = false;
        if (oldSeries.length !== newSeries.length) {
            seriesChanged = true;
        } else {
            seriesChanged = !TimeSeries.is(oldSeries, newSeries);
        }

        return (
            widthChanged ||
            seriesChanged ||
            timeScaleChanged ||
            isPanningChanged ||
            yAxisScaleChanged ||
            interpolationChanged ||
<<<<<<< HEAD
            highlightChanged ||
            selectionChanged
=======
            columnsChanged
>>>>>>> 5501dc0e
        );
    },

    render() {
        return (
            <g>
                {this.renderLines()}
            </g>
        );
    }
});<|MERGE_RESOLUTION|>--- conflicted
+++ resolved
@@ -298,12 +298,9 @@
         const yScale = nextProps.yScale;
         const isPanning = nextProps.isPanning;
         const interpolation = nextProps.interpolation;
-<<<<<<< HEAD
         const highlight = nextProps.highlight;
         const selection = nextProps.selection;
-=======
         const columns = nextProps.columns;
->>>>>>> 5501dc0e
 
         // What changed?
         const widthChanged =
@@ -316,15 +313,12 @@
             (this.props.isPanning !== isPanning);
         const interpolationChanged =
             (this.props.interpolation !== interpolation);
-<<<<<<< HEAD
         const highlightChanged =
             (this.props.highlight !== highlight);
         const selectionChanged =
             (this.props.selection !== selection);
-=======
         const columnsChanged =
             (this.props.columns !== columns);
->>>>>>> 5501dc0e
 
         let seriesChanged = false;
         if (oldSeries.length !== newSeries.length) {
@@ -340,12 +334,9 @@
             isPanningChanged ||
             yAxisScaleChanged ||
             interpolationChanged ||
-<<<<<<< HEAD
             highlightChanged ||
-            selectionChanged
-=======
+            selectionChanged ||
             columnsChanged
->>>>>>> 5501dc0e
         );
     },
 
