--- conflicted
+++ resolved
@@ -1,13 +1,7 @@
 {
   "name": "@esnet/react-timeseries-charts",
-<<<<<<< HEAD
-  "description": "Declarative timeseries charts",
-  "version": "0.2.0",
-  "private": "false",
-=======
   "version": "0.3.2",
   "description": "Declarative timeseries charts",
->>>>>>> eee828af
   "main": "index.js",
   "author": "ESnet Tools Team <tools@es.net>",
   "repository": {
